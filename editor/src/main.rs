--- conflicted
+++ resolved
@@ -10,12 +10,9 @@
 use std::env;
 use std::ops::Deref;
 use std::path::PathBuf;
-<<<<<<< HEAD
 use project::Project;
 use reflect::registry::TypeRegistry;
-=======
 use editor::EditorSelection::Asset;
->>>>>>> 2c26824c
 
 fn main() -> eframe::Result<()> {
     // LOAD PROJECT
@@ -34,10 +31,7 @@
 
     Time::init();
     AssetRegistry::init();
-<<<<<<< HEAD
     TypeRegistry::init();
-    let registry = TypeRegistry::get().deref();
-=======
 
     {
         let pm = ProjectManager::get();
@@ -55,7 +49,6 @@
     log::set_boxed_logger(Box::new(Logger)).expect("Unable to setup logger");
     log::set_max_level(LevelFilter::Debug);
 
->>>>>>> 2c26824c
     let options = NativeOptions {
         decorated: true,
         transparent: true,
