--- conflicted
+++ resolved
@@ -21,12 +21,7 @@
 use engine::log::LevelFilter;
 use engine::reflect::type_registry::TypeRegistry;
 use engine::render::{RenderContext, SceneRenderer};
-<<<<<<< HEAD
-use engine::scene::Scene;
-=======
 use engine::scene::{Scene, SceneManager};
-use engine::type_registry::TypeRegistry;
->>>>>>> dc9b4845
 use engine::*;
 use selection::EditorSelection;
 use utils::singleton_with_init;
@@ -361,7 +356,8 @@
 
         Time::init();
         AssetRegistry::init();
-        AssetRegistry::get_mut().set_root_path(ProjectManager::get().current_project().assets_directory());
+        AssetRegistry::get_mut()
+            .set_root_path(ProjectManager::get().current_project().assets_directory());
 
         SceneManager::init();
 
