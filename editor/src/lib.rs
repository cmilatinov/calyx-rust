--- conflicted
+++ resolved
@@ -224,18 +224,10 @@
                         ui.close_menu();
                     }
                     if ui.button("Open").clicked() {
-                        if let Ok(file) = std::fs::OpenOptions::new()
-                            .read(true)
-                            .open(ProjectManager::get().current_project().assets_directory().join("scene.cxscene"))
-                        {
-                            let reader = BufReader::new(file);
-                            EditorAppState::get_mut().scene =
-                                serde_json::from_reader(reader).unwrap();
-                        }
+                        SceneManager::get_mut().load_scene(ProjectManager::get().current_project().assets_directory().join("scene.cxscene"));
                         ui.close_menu();
                     }
                     if ui.button("Save").clicked() {
-<<<<<<< HEAD
                         let res = std::fs::OpenOptions::new()
                             .create(true)
                             .write(true)
@@ -243,15 +235,6 @@
                             .open(ProjectManager::get().current_project().assets_directory().join("scene.cxscene"));
                         println!("{:?}", res);
                         if let Ok(file) = res {
-=======
-                        let app_state = EditorAppState::get();
-                        if let Ok(file) = std::fs::OpenOptions::new()
-                            .create(true)
-                            .write(true)
-                            .truncate(true)
-                            .open("C:\\Users\\Cristian\\Documents\\git\\calyx-rust\\sandbox\\assets\\scene.cxscene")
-                        {
->>>>>>> 4ac4259e
                             let writer = BufWriter::new(file);
                             serde_json::to_writer_pretty(writer, SceneManager::get().get_scene()).unwrap();
                         }
