--- conflicted
+++ resolved
@@ -7,11 +7,8 @@
 
 pub mod utils;
 pub mod assets;
-<<<<<<< HEAD
-pub mod render;
-=======
 pub mod core;
 pub mod ecs;
 pub mod math;
 pub mod scene;
->>>>>>> 34531bca
+pub mod render;